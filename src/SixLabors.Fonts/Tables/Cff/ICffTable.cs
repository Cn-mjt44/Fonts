--- conflicted
+++ resolved
@@ -1,25 +1,15 @@
 // Copyright (c) Six Labors.
 // Licensed under the Six Labors Split License.
 
-<<<<<<< HEAD
 using SixLabors.Fonts.Tables.AdvancedTypographic.Variations;
 
 namespace SixLabors.Fonts.Tables.Cff
-=======
-namespace SixLabors.Fonts.Tables.Cff;
-
-/// <summary>
-/// Defines a common interface for CFF1 and CFF2 tables.
-/// </summary>
-internal interface ICffTable
->>>>>>> de9c95c1
 {
     /// <summary>
-    /// Gets the number of glyphs in the table.
+    /// Defines a common interface for CFF1 and CFF2 tables.
     /// </summary>
-    int GlyphCount
+    internal interface ICffTable
     {
-<<<<<<< HEAD
         /// <summary>
         /// Gets the number of glyphs in the table.
         /// </summary>
@@ -43,15 +33,5 @@
         /// <param name="index">The glyph index.</param>
         /// <returns>The <see cref="CffGlyphData"/>.</returns>
         CffGlyphData GetGlyph(int index);
-=======
-        get;
->>>>>>> de9c95c1
     }
-
-    /// <summary>
-    /// Gets the glyph data at the given index.
-    /// </summary>
-    /// <param name="index">The glyph index.</param>
-    /// <returns>The <see cref="CffGlyphData"/>.</returns>
-    CffGlyphData GetGlyph(int index);
 }