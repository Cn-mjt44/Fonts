// Copyright (c) Six Labors.
// Licensed under the Six Labors Split License.

namespace SixLabors.Fonts.Tables.Cff;

internal sealed class CFFOperator
{
    private static readonly Lazy<Dictionary<int, CFFOperator>> RegisteredOperators = new(() => CreateDictionary());
    private readonly byte b0;
    private readonly byte b1;
    private readonly OperatorOperandKind operatorOperandKind;

    // b0 the first byte of a two byte value
    // b1 the second byte of a two byte value
    private CFFOperator(string name, byte b0, byte b1, OperatorOperandKind operatorOperandKind)
    {
        this.b0 = b0;
        this.b1 = b1;
        this.Name = name;
        this.operatorOperandKind = operatorOperandKind;
    }

    public string Name { get; }

    public static CFFOperator GetOperatorByKey(byte b0, byte b1)
    {
        RegisteredOperators.Value.TryGetValue((b1 << 8) | b0, out CFFOperator? found);
        return found!;
    }

    private static Dictionary<int, CFFOperator> CreateDictionary()
    {
        Dictionary<int, CFFOperator> dictionary = new();

        // Table 9: Top DICT Operator Entries
        Register(dictionary, 0, "version", OperatorOperandKind.SID);
        Register(dictionary, 1, "Notice", OperatorOperandKind.SID);
        Register(dictionary, 12, 0, "Copyright", OperatorOperandKind.SID);
        Register(dictionary, 2, "FullName", OperatorOperandKind.SID);
        Register(dictionary, 3, "FamilyName", OperatorOperandKind.SID);
        Register(dictionary, 4, "Weight", OperatorOperandKind.SID);
        Register(dictionary, 12, 1, "isFixedPitch", OperatorOperandKind.Boolean);
        Register(dictionary, 12, 2, "ItalicAngle", OperatorOperandKind.Number);
        Register(dictionary, 12, 3, "UnderlinePosition", OperatorOperandKind.Number);
        Register(dictionary, 12, 4, "UnderlineThickness", OperatorOperandKind.Number);
        Register(dictionary, 12, 5, "PaintType", OperatorOperandKind.Number);
        Register(dictionary, 12, 6, "CharstringType", OperatorOperandKind.Number); // default value 2
        Register(dictionary, 12, 7, "FontMatrix", OperatorOperandKind.Array);
        Register(dictionary, 13, "UniqueID", OperatorOperandKind.Number);
        Register(dictionary, 5, "FontBBox", OperatorOperandKind.Array);
        Register(dictionary, 12, 8, "StrokeWidth", OperatorOperandKind.Number);
        Register(dictionary, 14, "XUID", OperatorOperandKind.Array);
        Register(dictionary, 15, "charset", OperatorOperandKind.Number);
        Register(dictionary, 16, "Encoding", OperatorOperandKind.Number);
        Register(dictionary, 17, "CharStrings", OperatorOperandKind.Number);
        Register(dictionary, 18, "Private", OperatorOperandKind.NumberNumber);
        Register(dictionary, 12, 20, "SyntheticBase", OperatorOperandKind.Number);
        Register(dictionary, 12, 21, "PostScript", OperatorOperandKind.SID);
        Register(dictionary, 12, 22, "BaseFontName", OperatorOperandKind.SID);
        Register(dictionary, 12, 23, "BaseFontBlend", OperatorOperandKind.SID);

        // Table 10: CIDFont Operator Extensions
        Register(dictionary, 12, 30, "ROS", OperatorOperandKind.SID_SID_Number);
        Register(dictionary, 12, 31, "CIDFontVersion", OperatorOperandKind.Number);
        Register(dictionary, 12, 32, "CIDFontRevision", OperatorOperandKind.Number);
        Register(dictionary, 12, 33, "CIDFontType", OperatorOperandKind.Number);
        Register(dictionary, 12, 34, "CIDCount", OperatorOperandKind.Number);
        Register(dictionary, 12, 35, "UIDBase", OperatorOperandKind.Number);
        Register(dictionary, 12, 36, "FDArray", OperatorOperandKind.Number);
        Register(dictionary, 12, 37, "FDSelect", OperatorOperandKind.Number);
        Register(dictionary, 12, 38, "FontName", OperatorOperandKind.SID);

        // Table 23: Private DICT Operators
        Register(dictionary, 6, "BlueValues", OperatorOperandKind.Delta);
        Register(dictionary, 7, "OtherBlues", OperatorOperandKind.Delta);
        Register(dictionary, 8, "FamilyBlues", OperatorOperandKind.Delta);
        Register(dictionary, 9, "FamilyOtherBlues", OperatorOperandKind.Delta);
        Register(dictionary, 12, 9, "BlueScale", OperatorOperandKind.Number);
        Register(dictionary, 12, 10, "BlueShift", OperatorOperandKind.Number);
        Register(dictionary, 12, 11, "BlueFuzz", OperatorOperandKind.Number);
        Register(dictionary, 10, "StdHW", OperatorOperandKind.Number);
        Register(dictionary, 11, "StdVW", OperatorOperandKind.Number);
        Register(dictionary, 12, 12, "StemSnapH", OperatorOperandKind.Delta);
        Register(dictionary, 12, 13, "StemSnapV", OperatorOperandKind.Delta);
        Register(dictionary, 12, 14, "ForceBold", OperatorOperandKind.Boolean);

        // reserved 12 15//https://typekit.files.wordpress.com/2013/05/5176.cff.pdf
        // reserved 12 16//https://typekit.files.wordpress.com/2013/05/5176.cff.pdf
        Register(dictionary, 12, 17, "LanguageGroup", OperatorOperandKind.Number); // https://typekit.files.wordpress.com/2013/05/5176.cff.pdf
        Register(dictionary, 12, 18, "ExpansionFactor", OperatorOperandKind.Number); // https://typekit.files.wordpress.com/2013/05/5176.cff.pdf
        Register(dictionary, 12, 19, "initialRandomSeed", OperatorOperandKind.Number); // https://typekit.files.wordpress.com/2013/05/5176.cff.pdf

        Register(dictionary, 19, "Subrs", OperatorOperandKind.Number);
        Register(dictionary, 20, "defaultWidthX", OperatorOperandKind.Number);
        Register(dictionary, 21, "nominalWidthX", OperatorOperandKind.Number);

<<<<<<< HEAD
            Register(dictionary, 22, "vsindex", OperatorOperandKind.Number);
            Register(dictionary, 23, "blend", OperatorOperandKind.Number);
            Register(dictionary, 24, "vstore", OperatorOperandKind.Number);

            return dictionary;
        }
=======
        return dictionary;
    }
>>>>>>> de9c95c1

    private static void Register(Dictionary<int, CFFOperator> dictionary, byte b0, byte b1, string operatorName, OperatorOperandKind opopKind)
        => dictionary.Add((b1 << 8) | b0, new CFFOperator(operatorName, b0, b1, opopKind));

    private static void Register(Dictionary<int, CFFOperator> dictionary, byte b0, string operatorName, OperatorOperandKind opopKind)
        => dictionary.Add(b0, new CFFOperator(operatorName, b0, 0, opopKind));

#if DEBUG
    public override string ToString() => this.Name;
#endif
}<|MERGE_RESOLUTION|>--- conflicted
+++ resolved
@@ -1,118 +1,117 @@
 // Copyright (c) Six Labors.
 // Licensed under the Six Labors Split License.
 
-namespace SixLabors.Fonts.Tables.Cff;
+using System;
+using System.Collections.Generic;
 
-internal sealed class CFFOperator
+namespace SixLabors.Fonts.Tables.Cff
 {
-    private static readonly Lazy<Dictionary<int, CFFOperator>> RegisteredOperators = new(() => CreateDictionary());
-    private readonly byte b0;
-    private readonly byte b1;
-    private readonly OperatorOperandKind operatorOperandKind;
+    internal sealed class CFFOperator
+    {
+        private static readonly Lazy<Dictionary<int, CFFOperator>> RegisteredOperators = new(() => CreateDictionary());
+        private readonly byte b0;
+        private readonly byte b1;
+        private readonly OperatorOperandKind operatorOperandKind;
 
-    // b0 the first byte of a two byte value
-    // b1 the second byte of a two byte value
-    private CFFOperator(string name, byte b0, byte b1, OperatorOperandKind operatorOperandKind)
-    {
-        this.b0 = b0;
-        this.b1 = b1;
-        this.Name = name;
-        this.operatorOperandKind = operatorOperandKind;
-    }
+        // b0 the first byte of a two byte value
+        // b1 the second byte of a two byte value
+        private CFFOperator(string name, byte b0, byte b1, OperatorOperandKind operatorOperandKind)
+        {
+            this.b0 = b0;
+            this.b1 = b1;
+            this.Name = name;
+            this.operatorOperandKind = operatorOperandKind;
+        }
 
-    public string Name { get; }
+        public string Name { get; }
 
-    public static CFFOperator GetOperatorByKey(byte b0, byte b1)
-    {
-        RegisteredOperators.Value.TryGetValue((b1 << 8) | b0, out CFFOperator? found);
-        return found!;
-    }
+        public static CFFOperator GetOperatorByKey(byte b0, byte b1)
+        {
+            RegisteredOperators.Value.TryGetValue((b1 << 8) | b0, out CFFOperator? found);
+            return found!;
+        }
 
-    private static Dictionary<int, CFFOperator> CreateDictionary()
-    {
-        Dictionary<int, CFFOperator> dictionary = new();
+        private static Dictionary<int, CFFOperator> CreateDictionary()
+        {
+            Dictionary<int, CFFOperator> dictionary = new();
 
-        // Table 9: Top DICT Operator Entries
-        Register(dictionary, 0, "version", OperatorOperandKind.SID);
-        Register(dictionary, 1, "Notice", OperatorOperandKind.SID);
-        Register(dictionary, 12, 0, "Copyright", OperatorOperandKind.SID);
-        Register(dictionary, 2, "FullName", OperatorOperandKind.SID);
-        Register(dictionary, 3, "FamilyName", OperatorOperandKind.SID);
-        Register(dictionary, 4, "Weight", OperatorOperandKind.SID);
-        Register(dictionary, 12, 1, "isFixedPitch", OperatorOperandKind.Boolean);
-        Register(dictionary, 12, 2, "ItalicAngle", OperatorOperandKind.Number);
-        Register(dictionary, 12, 3, "UnderlinePosition", OperatorOperandKind.Number);
-        Register(dictionary, 12, 4, "UnderlineThickness", OperatorOperandKind.Number);
-        Register(dictionary, 12, 5, "PaintType", OperatorOperandKind.Number);
-        Register(dictionary, 12, 6, "CharstringType", OperatorOperandKind.Number); // default value 2
-        Register(dictionary, 12, 7, "FontMatrix", OperatorOperandKind.Array);
-        Register(dictionary, 13, "UniqueID", OperatorOperandKind.Number);
-        Register(dictionary, 5, "FontBBox", OperatorOperandKind.Array);
-        Register(dictionary, 12, 8, "StrokeWidth", OperatorOperandKind.Number);
-        Register(dictionary, 14, "XUID", OperatorOperandKind.Array);
-        Register(dictionary, 15, "charset", OperatorOperandKind.Number);
-        Register(dictionary, 16, "Encoding", OperatorOperandKind.Number);
-        Register(dictionary, 17, "CharStrings", OperatorOperandKind.Number);
-        Register(dictionary, 18, "Private", OperatorOperandKind.NumberNumber);
-        Register(dictionary, 12, 20, "SyntheticBase", OperatorOperandKind.Number);
-        Register(dictionary, 12, 21, "PostScript", OperatorOperandKind.SID);
-        Register(dictionary, 12, 22, "BaseFontName", OperatorOperandKind.SID);
-        Register(dictionary, 12, 23, "BaseFontBlend", OperatorOperandKind.SID);
+            // Table 9: Top DICT Operator Entries
+            Register(dictionary, 0, "version", OperatorOperandKind.SID);
+            Register(dictionary, 1, "Notice", OperatorOperandKind.SID);
+            Register(dictionary, 12, 0, "Copyright", OperatorOperandKind.SID);
+            Register(dictionary, 2, "FullName", OperatorOperandKind.SID);
+            Register(dictionary, 3, "FamilyName", OperatorOperandKind.SID);
+            Register(dictionary, 4, "Weight", OperatorOperandKind.SID);
+            Register(dictionary, 12, 1, "isFixedPitch", OperatorOperandKind.Boolean);
+            Register(dictionary, 12, 2, "ItalicAngle", OperatorOperandKind.Number);
+            Register(dictionary, 12, 3, "UnderlinePosition", OperatorOperandKind.Number);
+            Register(dictionary, 12, 4, "UnderlineThickness", OperatorOperandKind.Number);
+            Register(dictionary, 12, 5, "PaintType", OperatorOperandKind.Number);
+            Register(dictionary, 12, 6, "CharstringType", OperatorOperandKind.Number); // default value 2
+            Register(dictionary, 12, 7, "FontMatrix", OperatorOperandKind.Array);
+            Register(dictionary, 13, "UniqueID", OperatorOperandKind.Number);
+            Register(dictionary, 5, "FontBBox", OperatorOperandKind.Array);
+            Register(dictionary, 12, 8, "StrokeWidth", OperatorOperandKind.Number);
+            Register(dictionary, 14, "XUID", OperatorOperandKind.Array);
+            Register(dictionary, 15, "charset", OperatorOperandKind.Number);
+            Register(dictionary, 16, "Encoding", OperatorOperandKind.Number);
+            Register(dictionary, 17, "CharStrings", OperatorOperandKind.Number);
+            Register(dictionary, 18, "Private", OperatorOperandKind.NumberNumber);
+            Register(dictionary, 12, 20, "SyntheticBase", OperatorOperandKind.Number);
+            Register(dictionary, 12, 21, "PostScript", OperatorOperandKind.SID);
+            Register(dictionary, 12, 22, "BaseFontName", OperatorOperandKind.SID);
+            Register(dictionary, 12, 23, "BaseFontBlend", OperatorOperandKind.SID);
 
-        // Table 10: CIDFont Operator Extensions
-        Register(dictionary, 12, 30, "ROS", OperatorOperandKind.SID_SID_Number);
-        Register(dictionary, 12, 31, "CIDFontVersion", OperatorOperandKind.Number);
-        Register(dictionary, 12, 32, "CIDFontRevision", OperatorOperandKind.Number);
-        Register(dictionary, 12, 33, "CIDFontType", OperatorOperandKind.Number);
-        Register(dictionary, 12, 34, "CIDCount", OperatorOperandKind.Number);
-        Register(dictionary, 12, 35, "UIDBase", OperatorOperandKind.Number);
-        Register(dictionary, 12, 36, "FDArray", OperatorOperandKind.Number);
-        Register(dictionary, 12, 37, "FDSelect", OperatorOperandKind.Number);
-        Register(dictionary, 12, 38, "FontName", OperatorOperandKind.SID);
+            // Table 10: CIDFont Operator Extensions
+            Register(dictionary, 12, 30, "ROS", OperatorOperandKind.SID_SID_Number);
+            Register(dictionary, 12, 31, "CIDFontVersion", OperatorOperandKind.Number);
+            Register(dictionary, 12, 32, "CIDFontRevision", OperatorOperandKind.Number);
+            Register(dictionary, 12, 33, "CIDFontType", OperatorOperandKind.Number);
+            Register(dictionary, 12, 34, "CIDCount", OperatorOperandKind.Number);
+            Register(dictionary, 12, 35, "UIDBase", OperatorOperandKind.Number);
+            Register(dictionary, 12, 36, "FDArray", OperatorOperandKind.Number);
+            Register(dictionary, 12, 37, "FDSelect", OperatorOperandKind.Number);
+            Register(dictionary, 12, 38, "FontName", OperatorOperandKind.SID);
 
-        // Table 23: Private DICT Operators
-        Register(dictionary, 6, "BlueValues", OperatorOperandKind.Delta);
-        Register(dictionary, 7, "OtherBlues", OperatorOperandKind.Delta);
-        Register(dictionary, 8, "FamilyBlues", OperatorOperandKind.Delta);
-        Register(dictionary, 9, "FamilyOtherBlues", OperatorOperandKind.Delta);
-        Register(dictionary, 12, 9, "BlueScale", OperatorOperandKind.Number);
-        Register(dictionary, 12, 10, "BlueShift", OperatorOperandKind.Number);
-        Register(dictionary, 12, 11, "BlueFuzz", OperatorOperandKind.Number);
-        Register(dictionary, 10, "StdHW", OperatorOperandKind.Number);
-        Register(dictionary, 11, "StdVW", OperatorOperandKind.Number);
-        Register(dictionary, 12, 12, "StemSnapH", OperatorOperandKind.Delta);
-        Register(dictionary, 12, 13, "StemSnapV", OperatorOperandKind.Delta);
-        Register(dictionary, 12, 14, "ForceBold", OperatorOperandKind.Boolean);
+            // Table 23: Private DICT Operators
+            Register(dictionary, 6, "BlueValues", OperatorOperandKind.Delta);
+            Register(dictionary, 7, "OtherBlues", OperatorOperandKind.Delta);
+            Register(dictionary, 8, "FamilyBlues", OperatorOperandKind.Delta);
+            Register(dictionary, 9, "FamilyOtherBlues", OperatorOperandKind.Delta);
+            Register(dictionary, 12, 9, "BlueScale", OperatorOperandKind.Number);
+            Register(dictionary, 12, 10, "BlueShift", OperatorOperandKind.Number);
+            Register(dictionary, 12, 11, "BlueFuzz", OperatorOperandKind.Number);
+            Register(dictionary, 10, "StdHW", OperatorOperandKind.Number);
+            Register(dictionary, 11, "StdVW", OperatorOperandKind.Number);
+            Register(dictionary, 12, 12, "StemSnapH", OperatorOperandKind.Delta);
+            Register(dictionary, 12, 13, "StemSnapV", OperatorOperandKind.Delta);
+            Register(dictionary, 12, 14, "ForceBold", OperatorOperandKind.Boolean);
 
-        // reserved 12 15//https://typekit.files.wordpress.com/2013/05/5176.cff.pdf
-        // reserved 12 16//https://typekit.files.wordpress.com/2013/05/5176.cff.pdf
-        Register(dictionary, 12, 17, "LanguageGroup", OperatorOperandKind.Number); // https://typekit.files.wordpress.com/2013/05/5176.cff.pdf
-        Register(dictionary, 12, 18, "ExpansionFactor", OperatorOperandKind.Number); // https://typekit.files.wordpress.com/2013/05/5176.cff.pdf
-        Register(dictionary, 12, 19, "initialRandomSeed", OperatorOperandKind.Number); // https://typekit.files.wordpress.com/2013/05/5176.cff.pdf
+            // reserved 12 15//https://typekit.files.wordpress.com/2013/05/5176.cff.pdf
+            // reserved 12 16//https://typekit.files.wordpress.com/2013/05/5176.cff.pdf
+            Register(dictionary, 12, 17, "LanguageGroup", OperatorOperandKind.Number); // https://typekit.files.wordpress.com/2013/05/5176.cff.pdf
+            Register(dictionary, 12, 18, "ExpansionFactor", OperatorOperandKind.Number); // https://typekit.files.wordpress.com/2013/05/5176.cff.pdf
+            Register(dictionary, 12, 19, "initialRandomSeed", OperatorOperandKind.Number); // https://typekit.files.wordpress.com/2013/05/5176.cff.pdf
 
-        Register(dictionary, 19, "Subrs", OperatorOperandKind.Number);
-        Register(dictionary, 20, "defaultWidthX", OperatorOperandKind.Number);
-        Register(dictionary, 21, "nominalWidthX", OperatorOperandKind.Number);
+            Register(dictionary, 19, "Subrs", OperatorOperandKind.Number);
+            Register(dictionary, 20, "defaultWidthX", OperatorOperandKind.Number);
+            Register(dictionary, 21, "nominalWidthX", OperatorOperandKind.Number);
 
-<<<<<<< HEAD
             Register(dictionary, 22, "vsindex", OperatorOperandKind.Number);
             Register(dictionary, 23, "blend", OperatorOperandKind.Number);
             Register(dictionary, 24, "vstore", OperatorOperandKind.Number);
 
             return dictionary;
         }
-=======
-        return dictionary;
-    }
->>>>>>> de9c95c1
 
-    private static void Register(Dictionary<int, CFFOperator> dictionary, byte b0, byte b1, string operatorName, OperatorOperandKind opopKind)
-        => dictionary.Add((b1 << 8) | b0, new CFFOperator(operatorName, b0, b1, opopKind));
+        private static void Register(Dictionary<int, CFFOperator> dictionary, byte b0, byte b1, string operatorName, OperatorOperandKind opopKind)
+            => dictionary.Add((b1 << 8) | b0, new CFFOperator(operatorName, b0, b1, opopKind));
 
-    private static void Register(Dictionary<int, CFFOperator> dictionary, byte b0, string operatorName, OperatorOperandKind opopKind)
-        => dictionary.Add(b0, new CFFOperator(operatorName, b0, 0, opopKind));
+        private static void Register(Dictionary<int, CFFOperator> dictionary, byte b0, string operatorName, OperatorOperandKind opopKind)
+            => dictionary.Add(b0, new CFFOperator(operatorName, b0, 0, opopKind));
 
 #if DEBUG
-    public override string ToString() => this.Name;
+        public override string ToString() => this.Name;
 #endif
+    }
 }