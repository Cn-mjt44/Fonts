--- conflicted
+++ resolved
@@ -9,65 +9,64 @@
 using SixLabors.Fonts.Tables.General.Name;
 using SixLabors.Fonts.Tables.General.Post;
 
-namespace SixLabors.Fonts.Tables.Cff;
+namespace SixLabors.Fonts.Tables.Cff
+{
+    internal sealed class CompactFontTables : IFontTables
+    {
+        public CompactFontTables(
+            CMapTable cmap,
+            HeadTable head,
+            HorizontalHeadTable hhea,
+            HorizontalMetricsTable htmx,
+            MaximumProfileTable maxp,
+            NameTable name,
+            OS2Table os2,
+            PostTable post,
+            ICffTable cff)
+        {
+            this.Cmap = cmap;
+            this.Head = head;
+            this.Hhea = hhea;
+            this.Htmx = htmx;
+            this.Maxp = maxp;
+            this.Name = name;
+            this.Os2 = os2;
+            this.Post = post;
+            this.Cff = cff;
+        }
 
-internal sealed class CompactFontTables : IFontTables
-{
-    public CompactFontTables(
-        CMapTable cmap,
-        HeadTable head,
-        HorizontalHeadTable hhea,
-        HorizontalMetricsTable htmx,
-        MaximumProfileTable maxp,
-        NameTable name,
-        OS2Table os2,
-        PostTable post,
-        ICffTable cff)
-    {
-        this.Cmap = cmap;
-        this.Head = head;
-        this.Hhea = hhea;
-        this.Htmx = htmx;
-        this.Maxp = maxp;
-        this.Name = name;
-        this.Os2 = os2;
-        this.Post = post;
-        this.Cff = cff;
-    }
+        public CMapTable Cmap { get; set; }
 
-    public CMapTable Cmap { get; set; }
+        public HeadTable Head { get; set; }
 
-    public HeadTable Head { get; set; }
+        public HorizontalHeadTable Hhea { get; set; }
 
-    public HorizontalHeadTable Hhea { get; set; }
+        public HorizontalMetricsTable Htmx { get; set; }
 
-    public HorizontalMetricsTable Htmx { get; set; }
+        public MaximumProfileTable Maxp { get; set; }
 
-    public MaximumProfileTable Maxp { get; set; }
+        public NameTable Name { get; set; }
 
-    public NameTable Name { get; set; }
+        public OS2Table Os2 { get; set; }
 
-    public OS2Table Os2 { get; set; }
+        public PostTable Post { get; set; }
 
-    public PostTable Post { get; set; }
+        public GlyphDefinitionTable? Gdef { get; set; }
 
-    public GlyphDefinitionTable? Gdef { get; set; }
+        public GSubTable? GSub { get; set; }
 
-    public GSubTable? GSub { get; set; }
+        public GPosTable? GPos { get; set; }
 
-    public GPosTable? GPos { get; set; }
+        public ColrTable? Colr { get; set; }
 
-    public ColrTable? Colr { get; set; }
+        public CpalTable? Cpal { get; set; }
 
-    public CpalTable? Cpal { get; set; }
+        public KerningTable? Kern { get; set; }
 
-    public KerningTable? Kern { get; set; }
+        public VerticalHeadTable? Vhea { get; set; }
 
-    public VerticalHeadTable? Vhea { get; set; }
+        public VerticalMetricsTable? Vmtx { get; set; }
 
-    public VerticalMetricsTable? Vmtx { get; set; }
-
-<<<<<<< HEAD
         public FVarTable? FVar { get; set; }
 
         public AVarTable? AVar { get; set; }
@@ -86,17 +85,4 @@
         // +------+----------------------------------+
         public ICffTable Cff { get; set; }
     }
-=======
-    // Tables Related to CFF Outlines
-    // +------+----------------------------------+
-    // | Tag  | Name                             |
-    // +======+==================================+
-    // | CFF  | Compact Font Format 1.0          |
-    // +------+----------------------------------+
-    // | CFF2 | Compact Font Format 2.0          |
-    // +------+----------------------------------+
-    // | VORG | Vertical Origin (optional table) |
-    // +------+----------------------------------+
-    public ICffTable Cff { get; set; }
->>>>>>> de9c95c1
 }