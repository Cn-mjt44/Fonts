--- conflicted
+++ resolved
@@ -47,13 +47,8 @@
 
         public override bool TrySubstitution(GSubTable table, GlyphSubstitutionCollection collection, ushort index, int count)
         {
-<<<<<<< HEAD
             ushort glyphId = collection[index][0];
             if (glyphId == 0)
-=======
-            int glyphId = collection.GetFirstGlyphIdAtIndex(index);
-            if (glyphId < 0)
->>>>>>> 8152d003
             {
                 return false;
             }
@@ -128,33 +123,20 @@
 
         public override bool TrySubstitution(GSubTable table, GlyphSubstitutionCollection collection, ushort index, int count)
         {
-<<<<<<< HEAD
             ushort glyphId = collection[index][0];
             if (glyphId == 0)
-=======
-            int glyphId = collection.GetFirstGlyphIdAtIndex(index);
-            if (glyphId < 0)
->>>>>>> 8152d003
-            {
-                return false;
-            }
-
-<<<<<<< HEAD
-            if (this.coverageTable.CoverageIndexOf(glyphId) > -1)
-            {
-                // TODO: Check this.
-                // https://docs.microsoft.com/en-us/typography/opentype/spec/gsub#52-context-substitution-format-2-class-based-glyph-contexts
-                int offset = this.classDefinitionTable.ClassIndexOf(glyphId);
-                if (offset < 0)
-=======
-            if (this.coverageTable.CoverageIndexOf((ushort)glyphId) <= -1)
+            {
+                return false;
+            }
+
+            if (this.coverageTable.CoverageIndexOf(glyphId) <= -1)
             {
                 return false;
             }
 
             // TODO: Check this.
             // https://docs.microsoft.com/en-us/typography/opentype/spec/gsub#52-context-substitution-format-2-class-based-glyph-contexts
-            int offset = this.classDefinitionTable.ClassIndexOf((ushort)glyphId);
+            int offset = this.classDefinitionTable.ClassIndexOf(glyphId);
             if (offset < 0)
             {
                 return false;
@@ -166,7 +148,6 @@
                 int remaining = count - 1;
                 int seqLength = ruleTable.InputSequence.Length;
                 if (seqLength > remaining)
->>>>>>> 8152d003
                 {
                     continue;
                 }
@@ -218,13 +199,8 @@
 
         public override bool TrySubstitution(GSubTable table, GlyphSubstitutionCollection collection, ushort index, int count)
         {
-<<<<<<< HEAD
             ushort glyphId = collection[index][0];
             if (glyphId == 0)
-=======
-            int glyphId = collection.GetFirstGlyphIdAtIndex(index);
-            if (glyphId < 0)
->>>>>>> 8152d003
             {
                 return false;
             }
