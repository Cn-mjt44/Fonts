// Copyright (c) Six Labors.
// Licensed under the Six Labors Split License.

using System.Numerics;

namespace SixLabors.Fonts.Tables.TrueType.Glyphs;

internal class SimpleGlyphLoader : GlyphLoader
{
<<<<<<< HEAD
    /// <summary>
    /// Implements loading Simple Glyph Description which is part of the `glyph`table.
    /// </summary>
    /// <see href="https://docs.microsoft.com/en-us/typography/opentype/otspec160/glyf#simple-glyph-description"/>
    internal class SimpleGlyphLoader : GlyphLoader
=======
    private readonly ControlPoint[] controlPoints;
    private readonly ushort[] endPoints;
    private readonly Bounds bounds;
    private readonly byte[] instructions;

    public SimpleGlyphLoader(ControlPoint[] controlPoints, ushort[] endPoints, Bounds bounds, byte[] instructions)
>>>>>>> de9c95c1
    {
        this.controlPoints = controlPoints;
        this.endPoints = endPoints;
        this.bounds = bounds;
        this.instructions = instructions;
    }

    public SimpleGlyphLoader(Bounds bounds)
    {
        this.controlPoints = Array.Empty<ControlPoint>();
        this.endPoints = Array.Empty<ushort>();
        this.instructions = Array.Empty<byte>();
        this.bounds = bounds;
    }

    [Flags]
    private enum Flags : byte
    {
        ControlPoint = 0,
        OnCurve = 1,
        XByte = 2,
        YByte = 4,
        Repeat = 8,
        XSignOrSame = 16,
        YSignOrSame = 32
    }

    public override GlyphVector CreateGlyph(GlyphTable table)
        => new(this.controlPoints, this.endPoints, this.bounds, this.instructions, false);

    public static GlyphLoader LoadSimpleGlyph(BigEndianBinaryReader reader, short count, in Bounds bounds)
    {
        if (count == 0)
        {
<<<<<<< HEAD
            /// <summary>
            /// The point is is off the curve.
            /// </summary>
            ControlPoint = 0,

            /// <summary>
            /// The point is on the curve.
            /// </summary>
            OnCurve = 1,

            /// <summary>
            /// If set, the corresponding x-coordinate is 1 byte long. If not set, 2 bytes.
            /// </summary>
            XByte = 2,

            /// <summary>
            /// If set, the corresponding y-coordinate is 1 byte long. If not set, 2 bytes.
            /// </summary>
            YByte = 4,

            /// <summary>
            /// f set, the next byte specifies the number of additional times this set of flags is to be repeated.
            /// In this way, the number of flags listed can be smaller than the number of points in a character.
            /// </summary>
            Repeat = 8,

            /// <summary>
            /// This flag has two meanings, depending on how the x-Short Vector flag is set.
            /// If x-Short Vector is set, this bit describes the sign of the value, with 1 equalling positive and 0 negative.
            /// If the x-Short Vector bit is not set and this bit is set, then the current x-coordinate is the same as the previous x-coordinate.
            /// If the x-Short Vector bit is not set and this bit is also not set, the current x-coordinate is a signed 16-bit delta vector.
            /// </summary>
            XSignOrSame = 16,

            /// <summary>
            /// This flag has two meanings, depending on how the y-Short Vector flag is set.
            /// If y-Short Vector is set, this bit describes the sign of the value, with 1 equalling positive and 0 negative.
            /// If the y-Short Vector bit is not set and this bit is set, then the current y-coordinate is the same as the previous y-coordinate.
            /// If the y-Short Vector bit is not set and this bit is also not set, the current y-coordinate is a signed 16-bit delta vector.
            /// </summary>
            YSignOrSame = 32
=======
            return new SimpleGlyphLoader(bounds);
>>>>>>> de9c95c1
        }

        // uint16         | endPtsOfContours[n] | Array of last points of each contour; n is the number of contours.
        // uint16         | instructionLength   | Total number of bytes for instructions.
        // uint8          | instructions[n]     | Array of instructions for each glyph; n is the number of instructions.
        // uint8          | flags[n]            | Array of flags for each coordinate in outline; n is the number of flags.
        // uint8 or int16 | xCoordinates[ ]     | First coordinates relative to(0, 0); others are relative to previous point.
        // uint8 or int16 | yCoordinates[]      | First coordinates relative to (0, 0); others are relative to previous point.
        ushort[] endPoints = reader.ReadUInt16Array(count);

        ushort instructionSize = reader.ReadUInt16();
        byte[] instructions = reader.ReadUInt8Array(instructionSize);

<<<<<<< HEAD
            // +-----------------+----------------------------------------+--------------------------------------------------------------------+
            // | Type            | Name                                   | Description                                                        |
            // +=================+========================================+====================================================================+
            // | uint16          | endPtsOfContours[n]                    | Array of last points of each contour; n is the number of contours. |
            // +-----------------+----------------------------------------+--------------------------------------------------------------------+
            // | uint16          | instructionLength                      | Total number of bytes for instructions.                            |
            // +-----------------+----------------------------------------+--------------------------------------------------------------------+
            // | uint8           | instructions[n]                        | Array of instructions for each glyph;                              |
            // |                 |                                        | n is the number of instructions.                                   |
            // +-----------------+----------------------------------------+--------------------------------------------------------------------+
            // | uint8           | flags[n]                               | Array of flags for each coordinate in outline;                     |
            // |                 |                                        | n is the number of flags.                                          |
            // +-----------------+----------------------------------------+--------------------------------------------------------------------+
            // | uint8 or int16  | xCoordinates[]                         | First coordinates relative to(0, 0);                               |
            // |                 |                                        | others are relative to previous point.                             |
            // +-----------------+----------------------------------------+--------------------------------------------------------------------+
            // | uint8 or int16  | yCoordinates[]                         | First coordinates relative to (0, 0);                              |
            // |                 |                                        | others are relative to previous point.                             |
            // +-----------------+----------------------------------------+--------------------------------------------------------------------+
            ushort[] endPoints = reader.ReadUInt16Array(count);
=======
        // TODO: should this take the max points rather?
        int pointCount = 0;
        if (count > 0)
        {
            pointCount = endPoints[count - 1] + 1;
        }
>>>>>>> de9c95c1

        Flags[] flags = ReadFlags(reader, pointCount);
        short[] xs = ReadCoordinates(reader, pointCount, flags, Flags.XByte, Flags.XSignOrSame);
        short[] ys = ReadCoordinates(reader, pointCount, flags, Flags.YByte, Flags.YSignOrSame);

        var controlPoints = new ControlPoint[xs.Length];
        for (int i = 0; i < flags.Length; i++)
        {
            controlPoints[i] = new(new Vector2(xs[i], ys[i]), flags[i].HasFlag(Flags.OnCurve));
        }

        return new SimpleGlyphLoader(controlPoints, endPoints, bounds, instructions);
    }

    private static Flags[] ReadFlags(BigEndianBinaryReader reader, int flagCount)
    {
        var result = new Flags[flagCount];
        int c = 0;
        int repeatCount = 0;
        Flags flag = default;
        while (c < flagCount)
        {
            if (repeatCount > 0)
            {
                repeatCount--;
            }
            else
            {
                flag = (Flags)reader.ReadUInt8();
                if (flag.HasFlag(Flags.Repeat))
                {
                    repeatCount = reader.ReadByte();
                }
            }

            result[c++] = flag;
        }

        return result;
    }

    private static short[] ReadCoordinates(BigEndianBinaryReader reader, int pointCount, Flags[] flags, Flags isByte, Flags signOrSame)
    {
        short[] xs = new short[pointCount];
        short x = 0;
        for (int i = 0; i < pointCount; i++)
        {
            short dx;
            if (flags[i].HasFlag(isByte))
            {
                byte b = reader.ReadByte();
                dx = (short)(flags[i].HasFlag(signOrSame) ? b : -b);
            }
            else
            {
                if (flags[i].HasFlag(signOrSame))
                {
                    dx = 0;
                }
                else
                {
                    dx = reader.ReadInt16();
                }
            }

            x += dx;
            xs[i] = x;
        }

        return xs;
    }
}<|MERGE_RESOLUTION|>--- conflicted
+++ resolved
@@ -1,61 +1,41 @@
 // Copyright (c) Six Labors.
 // Licensed under the Six Labors Split License.
 
+using System;
 using System.Numerics;
 
-namespace SixLabors.Fonts.Tables.TrueType.Glyphs;
-
-internal class SimpleGlyphLoader : GlyphLoader
+namespace SixLabors.Fonts.Tables.TrueType.Glyphs
 {
-<<<<<<< HEAD
     /// <summary>
     /// Implements loading Simple Glyph Description which is part of the `glyph`table.
     /// </summary>
     /// <see href="https://docs.microsoft.com/en-us/typography/opentype/otspec160/glyf#simple-glyph-description"/>
     internal class SimpleGlyphLoader : GlyphLoader
-=======
-    private readonly ControlPoint[] controlPoints;
-    private readonly ushort[] endPoints;
-    private readonly Bounds bounds;
-    private readonly byte[] instructions;
+    {
+        private readonly ControlPoint[] controlPoints;
+        private readonly ushort[] endPoints;
+        private readonly Bounds bounds;
+        private readonly byte[] instructions;
 
-    public SimpleGlyphLoader(ControlPoint[] controlPoints, ushort[] endPoints, Bounds bounds, byte[] instructions)
->>>>>>> de9c95c1
-    {
-        this.controlPoints = controlPoints;
-        this.endPoints = endPoints;
-        this.bounds = bounds;
-        this.instructions = instructions;
-    }
+        public SimpleGlyphLoader(ControlPoint[] controlPoints, ushort[] endPoints, Bounds bounds, byte[] instructions)
+        {
+            this.controlPoints = controlPoints;
+            this.endPoints = endPoints;
+            this.bounds = bounds;
+            this.instructions = instructions;
+        }
 
-    public SimpleGlyphLoader(Bounds bounds)
-    {
-        this.controlPoints = Array.Empty<ControlPoint>();
-        this.endPoints = Array.Empty<ushort>();
-        this.instructions = Array.Empty<byte>();
-        this.bounds = bounds;
-    }
+        public SimpleGlyphLoader(Bounds bounds)
+        {
+            this.controlPoints = Array.Empty<ControlPoint>();
+            this.endPoints = Array.Empty<ushort>();
+            this.instructions = Array.Empty<byte>();
+            this.bounds = bounds;
+        }
 
-    [Flags]
-    private enum Flags : byte
-    {
-        ControlPoint = 0,
-        OnCurve = 1,
-        XByte = 2,
-        YByte = 4,
-        Repeat = 8,
-        XSignOrSame = 16,
-        YSignOrSame = 32
-    }
-
-    public override GlyphVector CreateGlyph(GlyphTable table)
-        => new(this.controlPoints, this.endPoints, this.bounds, this.instructions, false);
-
-    public static GlyphLoader LoadSimpleGlyph(BigEndianBinaryReader reader, short count, in Bounds bounds)
-    {
-        if (count == 0)
+        [Flags]
+        private enum Flags : byte
         {
-<<<<<<< HEAD
             /// <summary>
             /// The point is is off the curve.
             /// </summary>
@@ -97,23 +77,18 @@
             /// If the y-Short Vector bit is not set and this bit is also not set, the current y-coordinate is a signed 16-bit delta vector.
             /// </summary>
             YSignOrSame = 32
-=======
-            return new SimpleGlyphLoader(bounds);
->>>>>>> de9c95c1
         }
 
-        // uint16         | endPtsOfContours[n] | Array of last points of each contour; n is the number of contours.
-        // uint16         | instructionLength   | Total number of bytes for instructions.
-        // uint8          | instructions[n]     | Array of instructions for each glyph; n is the number of instructions.
-        // uint8          | flags[n]            | Array of flags for each coordinate in outline; n is the number of flags.
-        // uint8 or int16 | xCoordinates[ ]     | First coordinates relative to(0, 0); others are relative to previous point.
-        // uint8 or int16 | yCoordinates[]      | First coordinates relative to (0, 0); others are relative to previous point.
-        ushort[] endPoints = reader.ReadUInt16Array(count);
+        public override GlyphVector CreateGlyph(GlyphTable table)
+            => new(this.controlPoints, this.endPoints, this.bounds, this.instructions, false);
 
-        ushort instructionSize = reader.ReadUInt16();
-        byte[] instructions = reader.ReadUInt8Array(instructionSize);
+        public static GlyphLoader LoadSimpleGlyph(BigEndianBinaryReader reader, short count, in Bounds bounds)
+        {
+            if (count == 0)
+            {
+                return new SimpleGlyphLoader(bounds);
+            }
 
-<<<<<<< HEAD
             // +-----------------+----------------------------------------+--------------------------------------------------------------------+
             // | Type            | Name                                   | Description                                                        |
             // +=================+========================================+====================================================================+
@@ -134,83 +109,86 @@
             // |                 |                                        | others are relative to previous point.                             |
             // +-----------------+----------------------------------------+--------------------------------------------------------------------+
             ushort[] endPoints = reader.ReadUInt16Array(count);
-=======
-        // TODO: should this take the max points rather?
-        int pointCount = 0;
-        if (count > 0)
-        {
-            pointCount = endPoints[count - 1] + 1;
-        }
->>>>>>> de9c95c1
 
-        Flags[] flags = ReadFlags(reader, pointCount);
-        short[] xs = ReadCoordinates(reader, pointCount, flags, Flags.XByte, Flags.XSignOrSame);
-        short[] ys = ReadCoordinates(reader, pointCount, flags, Flags.YByte, Flags.YSignOrSame);
+            ushort instructionSize = reader.ReadUInt16();
+            byte[] instructions = reader.ReadUInt8Array(instructionSize);
 
-        var controlPoints = new ControlPoint[xs.Length];
-        for (int i = 0; i < flags.Length; i++)
-        {
-            controlPoints[i] = new(new Vector2(xs[i], ys[i]), flags[i].HasFlag(Flags.OnCurve));
+            // TODO: should this take the max points rather?
+            int pointCount = 0;
+            if (count > 0)
+            {
+                pointCount = endPoints[count - 1] + 1;
+            }
+
+            Flags[] flags = ReadFlags(reader, pointCount);
+            short[] xs = ReadCoordinates(reader, pointCount, flags, Flags.XByte, Flags.XSignOrSame);
+            short[] ys = ReadCoordinates(reader, pointCount, flags, Flags.YByte, Flags.YSignOrSame);
+
+            var controlPoints = new ControlPoint[xs.Length];
+            for (int i = 0; i < flags.Length; i++)
+            {
+                controlPoints[i] = new(new Vector2(xs[i], ys[i]), flags[i].HasFlag(Flags.OnCurve));
+            }
+
+            return new SimpleGlyphLoader(controlPoints, endPoints, bounds, instructions);
         }
 
-        return new SimpleGlyphLoader(controlPoints, endPoints, bounds, instructions);
-    }
-
-    private static Flags[] ReadFlags(BigEndianBinaryReader reader, int flagCount)
-    {
-        var result = new Flags[flagCount];
-        int c = 0;
-        int repeatCount = 0;
-        Flags flag = default;
-        while (c < flagCount)
+        private static Flags[] ReadFlags(BigEndianBinaryReader reader, int flagCount)
         {
-            if (repeatCount > 0)
+            var result = new Flags[flagCount];
+            int c = 0;
+            int repeatCount = 0;
+            Flags flag = default;
+            while (c < flagCount)
             {
-                repeatCount--;
-            }
-            else
-            {
-                flag = (Flags)reader.ReadUInt8();
-                if (flag.HasFlag(Flags.Repeat))
+                if (repeatCount > 0)
                 {
-                    repeatCount = reader.ReadByte();
-                }
-            }
-
-            result[c++] = flag;
-        }
-
-        return result;
-    }
-
-    private static short[] ReadCoordinates(BigEndianBinaryReader reader, int pointCount, Flags[] flags, Flags isByte, Flags signOrSame)
-    {
-        short[] xs = new short[pointCount];
-        short x = 0;
-        for (int i = 0; i < pointCount; i++)
-        {
-            short dx;
-            if (flags[i].HasFlag(isByte))
-            {
-                byte b = reader.ReadByte();
-                dx = (short)(flags[i].HasFlag(signOrSame) ? b : -b);
-            }
-            else
-            {
-                if (flags[i].HasFlag(signOrSame))
-                {
-                    dx = 0;
+                    repeatCount--;
                 }
                 else
                 {
-                    dx = reader.ReadInt16();
+                    flag = (Flags)reader.ReadUInt8();
+                    if (flag.HasFlag(Flags.Repeat))
+                    {
+                        repeatCount = reader.ReadByte();
+                    }
                 }
+
+                result[c++] = flag;
             }
 
-            x += dx;
-            xs[i] = x;
+            return result;
         }
 
-        return xs;
+        private static short[] ReadCoordinates(BigEndianBinaryReader reader, int pointCount, Flags[] flags, Flags isByte, Flags signOrSame)
+        {
+            short[] xs = new short[pointCount];
+            short x = 0;
+            for (int i = 0; i < pointCount; i++)
+            {
+                short dx;
+                if (flags[i].HasFlag(isByte))
+                {
+                    byte b = reader.ReadByte();
+                    dx = (short)(flags[i].HasFlag(signOrSame) ? b : -b);
+                }
+                else
+                {
+                    if (flags[i].HasFlag(signOrSame))
+                    {
+                        dx = 0;
+                    }
+                    else
+                    {
+                        dx = reader.ReadInt16();
+                    }
+                }
+
+                x += dx;
+                xs[i] = x;
+            }
+
+            return xs;
+        }
     }
 }