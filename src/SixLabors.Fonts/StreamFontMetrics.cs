--- conflicted
+++ resolved
@@ -85,12 +85,8 @@
             this.compactFontTables = tables;
             this.outlineType = OutlineType.CFF;
             this.description = new FontDescription(tables.Name, tables.Os2, tables.Head);
-<<<<<<< HEAD
-            this.glyphCache = new GlyphMetrics[tables.Cff.GlyphCount][];
             this.GlyphVariationProcessor = glyphVariationProcessor;
-=======
             this.glyphCache = new();
->>>>>>> 9b00ed71
             if (tables.Colr is not null)
             {
                 this.colorGlyphCache = new();
