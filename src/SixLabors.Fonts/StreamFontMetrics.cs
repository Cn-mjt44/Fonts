--- conflicted
+++ resolved
@@ -241,7 +241,6 @@
                 {
                     this.CreateGlyphMetrics(
                     codePoint,
-<<<<<<< HEAD
                     glyphId,
                     glyphType,
                     textAttributes,
@@ -250,11 +249,6 @@
             }
 
             return this.glyphCache[glyphId];
-=======
-                    id,
-                    glyphType)
-                });
->>>>>>> 14b89e62
         }
 
         /// <inheritdoc/>
@@ -504,14 +498,8 @@
                     m = new GlyphMetrics[indexes.Length];
                     for (int i = 0; i < indexes.Length; i++)
                     {
-<<<<<<< HEAD
                         LayerRecord? layer = indexes[i];
-
-                        metrics[i] = this.CreateGlyphMetrics(codePoint, layer.GlyphId, GlyphType.ColrLayer, textAttributes, textDecorations, layer.PaletteIndex);
-=======
-                        LayerRecord layer = indexes[i];
-                        m[i] = this.CreateGlyphMetrics(codePoint, layer.GlyphId, GlyphType.ColrLayer, layer.PaletteIndex);
->>>>>>> 14b89e62
+                        m[i] = this.CreateGlyphMetrics(codePoint, layer.GlyphId, GlyphType.ColrLayer, textAttributes, textDecorations, layer.PaletteIndex);
                     }
                 }
 
