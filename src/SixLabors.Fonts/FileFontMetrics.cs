--- conflicted
+++ resolved
@@ -116,6 +116,10 @@
     internal override bool TryGetMarkAttachmentClass(ushort glyphId, [NotNullWhen(true)] out GlyphClassDef? markAttachmentClass)
         => this.fontMetrics.Value.TryGetMarkAttachmentClass(glyphId, out markAttachmentClass);
 
+    /// <inheritdoc/>
+    public override bool TryGetVariationAxes(out VariationAxis[]? variationAxes)
+        => this.fontMetrics.Value.TryGetVariationAxes(out variationAxes);
+
     /// <inheritdoc />
     public override bool TryGetGlyphMetrics(
         CodePoint codePoint,
@@ -136,24 +140,9 @@
         ColorFontSupport support)
         => this.fontMetrics.Value.GetGlyphMetrics(codePoint, glyphId, textAttributes, textDecorations, layoutMode, support);
 
-<<<<<<< HEAD
-        /// <inheritdoc/>
-        public override bool TryGetVariationAxes(out VariationAxis[]? variationAxes) => this.fontMetrics.Value.TryGetVariationAxes(out variationAxes);
-
-        /// <inheritdoc />
-        public override bool TryGetGlyphMetrics(
-            CodePoint codePoint,
-            TextAttributes textAttributes,
-            TextDecorations textDecorations,
-            LayoutMode layoutMode,
-            ColorFontSupport support,
-            [NotNullWhen(true)] out IReadOnlyList<GlyphMetrics>? metrics)
-              => this.fontMetrics.Value.TryGetGlyphMetrics(codePoint, textAttributes, textDecorations, layoutMode, support, out metrics);
-=======
     /// <inheritdoc />
     internal override IReadOnlyList<CodePoint> GetAvailableCodePoints()
         => this.fontMetrics.Value.GetAvailableCodePoints();
->>>>>>> de9c95c1
 
     /// <inheritdoc/>
     internal override bool TryGetGSubTable([NotNullWhen(true)] out GSubTable? gSubTable)
