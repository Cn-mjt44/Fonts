// Copyright (c) Six Labors.
// Licensed under the Apache License, Version 2.0.

using System;
using System.Collections.Generic;
using System.Numerics;
using SixLabors.Fonts.Tables.General.Glyphs;
using SixLabors.Fonts.Unicode;

namespace SixLabors.Fonts
{
    /// <summary>
    /// Represents a glyph metric from a particular font face.
    /// </summary>
    public class GlyphMetrics
    {
        private static readonly Vector2 MirrorScale = new(1, -1);
        private GlyphVector vector;
        private readonly Dictionary<float, GlyphVector> scaledVector = new();

        internal GlyphMetrics(
            StreamFontMetrics font,
            CodePoint codePoint,
            GlyphVector vector,
            ushort advanceWidth,
            ushort advanceHeight,
            short leftSideBearing,
            short topSideBearing,
            ushort glyphId,
            GlyphType glyphType = GlyphType.Standard,
            GlyphColor? glyphColor = null)
        {
            this.FontMetrics = font;
            this.CodePoint = codePoint;
            this.vector = vector;

            this.AdvanceWidth = advanceWidth;
            this.AdvanceHeight = advanceHeight;
            this.GlyphId = glyphId;

            Bounds bounds = this.vector.GetBounds();
            this.Width = bounds.Max.X - bounds.Min.X;
            this.Height = bounds.Max.Y - bounds.Min.Y;
            this.GlyphType = glyphType;
            this.LeftSideBearing = leftSideBearing;
            this.TopSideBearing = topSideBearing;
            this.ScaleFactor = this.UnitsPerEm * 72F;
            this.GlyphColor = glyphColor;
        }

        internal GlyphMetrics(GlyphMetrics other, CodePoint codePoint)
        {
            this.FontMetrics = other.FontMetrics;
            this.CodePoint = codePoint;
            this.vector = GlyphVector.DeepClone(other.vector);

            this.AdvanceWidth = other.AdvanceWidth;
            this.AdvanceHeight = other.AdvanceHeight;
            this.GlyphId = other.GlyphId;

            this.Width = other.Width;
            this.Height = other.Height;
            this.GlyphType = other.GlyphType;
            this.LeftSideBearing = other.LeftSideBearing;
            this.TopSideBearing = other.TopSideBearing;
            this.ScaleFactor = other.ScaleFactor;
            this.GlyphColor = other.GlyphColor;
        }

        /// <summary>
        /// Gets the font metrics.
        /// </summary>
        internal StreamFontMetrics FontMetrics { get; }

        /// <summary>
        /// Gets the Unicode codepoint of the glyph.
        /// </summary>
        public CodePoint CodePoint { get; }

        /// <summary>
        /// Gets the advance width for horizontal layout, expressed in font units.
        /// </summary>
        public ushort AdvanceWidth { get; private set; }

        /// <summary>
        /// Gets the advance height for vertical layout, expressed in font units.
        /// </summary>
        public ushort AdvanceHeight { get; private set; }

        /// <summary>
        /// Gets the left side bearing for horizontal layout, expressed in font units.
        /// </summary>
        public short LeftSideBearing { get; }

        /// <summary>
        /// Gets the top side bearing for vertical layout, expressed in font units.
        /// </summary>
        public short TopSideBearing { get; }

        /// <summary>
        /// Gets the width, expressed in font units.
        /// </summary>
        public float Width { get; }

        /// <summary>
        /// Gets the height, expressed in font units.
        /// </summary>
        public float Height { get; }

        /// <summary>
        /// Gets the glyph type.
        /// </summary>
        public GlyphType GlyphType { get; }

        /// <summary>
        /// Gets the color of this glyph when the <see cref="GlyphType"/> is <see cref="GlyphType.ColrLayer"/>
        /// </summary>
        public GlyphColor? GlyphColor { get; }

<<<<<<< HEAD
        /// <inheritdoc cref="IFontMetrics.UnitsPerEm"/>
        public ushort UnitsPerEm => this.FontMetrics.UnitsPerEm;
=======
        /// <inheritdoc cref="FontMetrics.UnitsPerEm"/>
        public ushort UnitsPerEm { get; }
>>>>>>> 77b68db0

        /// <inheritdoc cref="FontMetrics.ScaleFactor"/>
        public float ScaleFactor { get; }

        /// <summary>
        /// Gets the glyph Id.
        /// </summary>
        internal ushort GlyphId { get; }

        /// <summary>
        /// Gets the outline for the current glyph.
        /// </summary>
        /// <returns>The <see cref="GlyphOutline"/>.</returns>
        public GlyphOutline GetOutline() => this.vector.GetOutline();

        /// <summary>
        /// Gets the bounds.
        /// </summary>
        internal Bounds GetBounds() => this.vector.GetBounds();

        /// <summary>
        /// Apply an offset to the glyph.
        /// </summary>
        /// <param name="x">The x-offset.</param>
        /// <param name="y">The y-offset.</param>
        internal void ApplyOffset(short x, short y)
            => this.vector = GlyphVector.Translate(this.vector, x, y);

        /// <summary>
        /// Applies an advance to the glyph.
        /// </summary>
        /// <param name="x">The x-advance.</param>
        /// <param name="y">The y-advance.</param>
        internal void ApplyAdvance(short x, short y)
        {
            this.AdvanceWidth = (ushort)(this.AdvanceWidth + x);

            // AdvanceHeight values grow downward but font-space grows upward, hence negation
            this.AdvanceHeight = (ushort)(this.AdvanceHeight - y);
        }

        /// <summary>
        /// Sets a new advance width.
        /// </summary>
        /// <param name="x">The x-advance.</param>
        internal void SetAdvanceWidth(ushort x) => this.AdvanceWidth = x;

        /// <summary>
        /// Sets a new advance height.
        /// </summary>
        /// <param name="y">The y-advance.</param>
        internal void SetAdvanceHeight(ushort y) => this.AdvanceHeight = y;

        internal FontRectangle GetBoundingBox(Vector2 origin, float scaledPointSize)
        {
            Bounds bounds = this.GetBounds();
            Vector2 size = bounds.Size() * scaledPointSize / this.ScaleFactor;
            Vector2 loc = new Vector2(bounds.Min.X, bounds.Max.Y) * scaledPointSize / this.ScaleFactor * MirrorScale;

            loc = origin + loc;

            return new FontRectangle(loc.X, loc.Y, size.X, size.Y);
        }

        /// <summary>
        /// Renders the glyph to the render surface in font units relative to a bottom left origin at (0,0)
        /// </summary>
        /// <param name="surface">The surface.</param>
        /// <param name="pointSize">Size of the point.</param>
        /// <param name="location">The location.</param>
        /// <param name="options">The options used to influence the rendering of this glyph.</param>
        /// <exception cref="NotSupportedException">Too many control points</exception>
        public void RenderTo(IGlyphRenderer surface, float pointSize, Vector2 location, RendererOptions options)
        {
            float dpi = options.Dpi;
            location *= dpi;

            float scaledPoint = dpi * pointSize;

            FontRectangle box = this.GetBoundingBox(location, scaledPoint);

            var parameters = new GlyphRendererParameters(this, pointSize, dpi);

            if (surface.BeginGlyph(box, parameters))
            {
                if (this.GlyphColor.HasValue && surface is IColorGlyphRenderer colorSurface)
                {
                    colorSurface.SetColor(this.GlyphColor.Value);
                }

                if (!this.scaledVector.TryGetValue(scaledPoint, out GlyphVector scaledVector))
                {
                    scaledVector = GlyphVector.Scale(this.vector, scaledPoint / this.ScaleFactor);
                    this.scaledVector[scaledPoint] = scaledVector;
                }

                if (options.ApplyHinting)
                {
                    this.FontMetrics.ApplyHinting(scaledVector, pointSize * dpi / 72, this.GlyphId);
                }

                GlyphOutline outline = scaledVector.GetOutline();
                ReadOnlySpan<Vector2> controlPoints = outline.ControlPoints.Span;
                ReadOnlySpan<ushort> endPoints = outline.EndPoints.Span;
                ReadOnlySpan<bool> onCurves = outline.OnCurves.Span;

                int endOfContour = -1;
                for (int i = 0; i < outline.EndPoints.Length; i++)
                {
                    surface.BeginFigure();
                    int startOfContour = endOfContour + 1;
                    endOfContour = endPoints[i];

                    Vector2 prev;
                    Vector2 curr = (MirrorScale * controlPoints[endOfContour]) + location;
                    Vector2 next = (MirrorScale * controlPoints[startOfContour]) + location;

                    if (onCurves[endOfContour])
                    {
                        surface.MoveTo(curr);
                    }
                    else
                    {
                        if (onCurves[startOfContour])
                        {
                            surface.MoveTo(next);
                        }
                        else
                        {
                            // If both first and last points are off-curve, start at their middle.
                            Vector2 startPoint = (curr + next) / 2;
                            surface.MoveTo(startPoint);
                        }
                    }

                    int length = endOfContour - startOfContour + 1;
                    for (int p = 0; p < length; p++)
                    {
                        prev = curr;
                        curr = next;
                        int currentIndex = startOfContour + p;
                        int nextIndex = startOfContour + ((p + 1) % length);
                        int prevIndex = startOfContour + ((length + p - 1) % length);
                        next = (MirrorScale * controlPoints[nextIndex]) + location;

                        if (onCurves[currentIndex])
                        {
                            // This is a straight line.
                            surface.LineTo(curr);
                        }
                        else
                        {
                            Vector2 prev2 = prev;
                            Vector2 next2 = next;

                            if (!onCurves[prevIndex])
                            {
                                prev2 = (curr + prev) / 2;
                                surface.LineTo(prev2);
                            }

                            if (!onCurves[nextIndex])
                            {
                                next2 = (curr + next) / 2;
                            }

                            surface.LineTo(prev2);
                            surface.QuadraticBezierTo(curr, next2);
                        }
                    }

                    surface.EndFigure();
                }
            }

            surface.EndGlyph();
        }

        private static void AlignToGrid(ref Vector2 point)
        {
            var floorPoint = new Vector2(MathF.Floor(point.X), MathF.Floor(point.Y));
            Vector2 decimalPart = point - floorPoint;

            decimalPart.X = decimalPart.X < 0.5f ? 0 : 1f;
            decimalPart.Y = decimalPart.Y < 0.5f ? 0 : 1f;

            point = floorPoint + decimalPart;
        }

        private static ControlPointCollection DrawPoints(IGlyphRenderer surface, ControlPointCollection points, Vector2 point)
        {
            switch (points.Count)
            {
                case 0:
                    break;
                case 1:
                    surface.QuadraticBezierTo(
                        points.SecondControlPoint,
                        point);
                    break;
                case 2:
                    surface.CubicBezierTo(
                        points.SecondControlPoint,
                        points.ThirdControlPoint,
                        point);
                    break;
                default:
                    throw new NotSupportedException("Too many control points");
            }

            points.Clear();
            return points;
        }

        private struct ControlPointCollection
        {
            public Vector2 SecondControlPoint;
            public Vector2 ThirdControlPoint;
            public int Count;

            public void Add(Vector2 point)
            {
                switch (this.Count++)
                {
                    case 0:
                        this.SecondControlPoint = point;
                        break;
                    case 1:
                        this.ThirdControlPoint = point;
                        break;
                    default:
                        throw new NotSupportedException("Too many control points");
                }
            }

            public void ReplaceLast(Vector2 point)
            {
                this.Count--;
                this.Add(point);
            }

            public void Clear()
                => this.Count = 0;
        }
    }
}<|MERGE_RESOLUTION|>--- conflicted
+++ resolved
@@ -117,13 +117,8 @@
         /// </summary>
         public GlyphColor? GlyphColor { get; }
 
-<<<<<<< HEAD
-        /// <inheritdoc cref="IFontMetrics.UnitsPerEm"/>
-        public ushort UnitsPerEm => this.FontMetrics.UnitsPerEm;
-=======
         /// <inheritdoc cref="FontMetrics.UnitsPerEm"/>
         public ushort UnitsPerEm { get; }
->>>>>>> 77b68db0
 
         /// <inheritdoc cref="FontMetrics.ScaleFactor"/>
         public float ScaleFactor { get; }
